name: Update Types

on:
  workflow_dispatch:
    inputs:
      api_specs_ref:
        description: 'git ref or full SHA for https://github.com/Azure/azure-rest-api-specs'
        required: true
        default: 'master'

jobs:
  update-types:
    name: Update Types
    runs-on: ubuntu-latest

    env:
      # don't print dotnet logo
      DOTNET_NOLOGO: true

      # disable telemetry (reduces dotnet tool output in logs)
      DOTNET_CLI_TELEMETRY_OPTOUT: true

    steps:
      - uses: actions/checkout@v2
        with:
          path: bicep-types-az
          fetch-depth: 0 # avoid shallow clone so nbgv can do its work.
          submodules: true

      - name: Setup .NET Core
        uses: actions/setup-dotnet@v1.7.2
        with:
          dotnet-version: 3.1.301

      - name: Clone azure-rest-api-specs
        uses: actions/checkout@v2
        with:
          repository: Azure/azure-rest-api-specs
          path: azure-rest-api-specs
          ref: ${{ github.event.inputs.api_specs_ref }}

      - name: Clone bicep-types-az.generator
        uses: actions/checkout@v2
        with:
          repository: Azure/bicep-types-az.generator
          path: bicep-types-az.generator
          submodules: true
      
      - name: Build generator
        run: dotnet build --configuration release
        working-directory: bicep-types-az.generator
      
      - name: Install generator npm packages
        run: npm install
        working-directory: bicep-types-az.generator
      
      - name: Run generator
        run: npm run generate -- ../azure-rest-api-specs
        working-directory: bicep-types-az.generator

      - name: Copy generated files
        run: rsync -a ./bicep-types-az.generator/bicep-types/* ./bicep-types-az/generated

<<<<<<< HEAD
      - id: get_restapi_sha
        name: Get SHA for azure-rest-api-specs
=======
      - name: Rebuild index
        run: dotnet ./bicep-types-az.generator/src/Bicep.TypeIndexBuilder/bin/Release/netcoreapp3.1/Bicep.TypeIndexBuilder.dll ./bicep-types-az/generated

      - name: Set rest_api_sha env variable
>>>>>>> a1c9508d
        run: |
          git_sha=`git rev-parse --short HEAD`
          echo "::set-output name=git_sha::$git_sha"
        working-directory: azure-rest-api-specs

      - id: get_generator_sha
        name: Get SHA for bicep-types-az.generator
        run: |
          git_sha=`git rev-parse --short HEAD`
          echo "::set-output name=git_sha::$git_sha"
        working-directory: bicep-types-az.generator

      - name: Create Pull Request
        uses: peter-evans/create-pull-request@v3
        with:
          path: bicep-types-az
          commit-message: Generate types for https://github.com/Azure/azure-rest-api-specs/tree/${{ env.rest_api_sha }}
          committer: GitHub <noreply@github.com>
          author: ${{ github.actor }} <${{ github.actor }}@users.noreply.github.com>
          signoff: false
          branch: autogenerate
          delete-branch: true
          title: Update Generated Types
          body: |
            Generate types for https://github.com/Azure/azure-rest-api-specs/tree/${{ steps.get_restapi_sha.outputs.git_sha }}
            Used generator from https://github.com/Azure/bicep-types-az.generator/tree/${{ steps.get_generator_sha.outputs.git_sha }}
          labels: autogenerate
          draft: false<|MERGE_RESOLUTION|>--- conflicted
+++ resolved
@@ -30,7 +30,7 @@
       - name: Setup .NET Core
         uses: actions/setup-dotnet@v1.7.2
         with:
-          dotnet-version: 3.1.301
+          dotnet-version: 5.0.100
 
       - name: Clone azure-rest-api-specs
         uses: actions/checkout@v2
@@ -61,15 +61,11 @@
       - name: Copy generated files
         run: rsync -a ./bicep-types-az.generator/bicep-types/* ./bicep-types-az/generated
 
-<<<<<<< HEAD
+      - name: Rebuild index
+        run: dotnet ./bicep-types-az.generator/src/Bicep.TypeIndexBuilder/bin/Release/net5.0/Bicep.TypeIndexBuilder.dll ./bicep-types-az/generated
+
       - id: get_restapi_sha
         name: Get SHA for azure-rest-api-specs
-=======
-      - name: Rebuild index
-        run: dotnet ./bicep-types-az.generator/src/Bicep.TypeIndexBuilder/bin/Release/netcoreapp3.1/Bicep.TypeIndexBuilder.dll ./bicep-types-az/generated
-
-      - name: Set rest_api_sha env variable
->>>>>>> a1c9508d
         run: |
           git_sha=`git rev-parse --short HEAD`
           echo "::set-output name=git_sha::$git_sha"

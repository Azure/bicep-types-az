<Project Sdk="Microsoft.NET.Sdk">

  <PropertyGroup>
    <TargetFramework>net6.0</TargetFramework>
    <IsPackable>false</IsPackable>
  </PropertyGroup>

  <ItemGroup>
<<<<<<< HEAD
    <PackageReference Include="FluentAssertions" Version="6.11.0" />
    <PackageReference Include="Microsoft.NET.Test.Sdk" Version="17.8.0" />
=======
    <PackageReference Include="FluentAssertions" Version="6.12.0" />
    <PackageReference Include="Microsoft.NET.Test.Sdk" Version="17.6.3" />
>>>>>>> 5e81a028
    <PackageReference Include="MSTest.TestAdapter" Version="3.1.1" />
    <PackageReference Include="MSTest.TestFramework" Version="3.1.1" />
    <PackageReference Include="coverlet.collector" Version="6.0.0" />
  </ItemGroup>

  <ItemGroup>
    <ProjectReference Include="../Bicep.Types.Az\Bicep.Types.Az.csproj" />
  </ItemGroup>

</Project><|MERGE_RESOLUTION|>--- conflicted
+++ resolved
@@ -6,13 +6,8 @@
   </PropertyGroup>
 
   <ItemGroup>
-<<<<<<< HEAD
-    <PackageReference Include="FluentAssertions" Version="6.11.0" />
+    <PackageReference Include="FluentAssertions" Version="6.12.0" />
     <PackageReference Include="Microsoft.NET.Test.Sdk" Version="17.8.0" />
-=======
-    <PackageReference Include="FluentAssertions" Version="6.12.0" />
-    <PackageReference Include="Microsoft.NET.Test.Sdk" Version="17.6.3" />
->>>>>>> 5e81a028
     <PackageReference Include="MSTest.TestAdapter" Version="3.1.1" />
     <PackageReference Include="MSTest.TestFramework" Version="3.1.1" />
     <PackageReference Include="coverlet.collector" Version="6.0.0" />

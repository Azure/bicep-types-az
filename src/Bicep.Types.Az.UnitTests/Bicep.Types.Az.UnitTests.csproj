--- conflicted
+++ resolved
@@ -7,15 +7,9 @@
 
   <ItemGroup>
     <PackageReference Include="FluentAssertions" Version="6.12.0" />
-<<<<<<< HEAD
-    <PackageReference Include="Microsoft.NET.Test.Sdk" Version="17.9.0" />
+    <PackageReference Include="Microsoft.NET.Test.Sdk" Version="17.11.0" />
     <PackageReference Include="MSTest.TestAdapter" Version="3.5.2" />
     <PackageReference Include="MSTest.TestFramework" Version="3.5.2" />
-=======
-    <PackageReference Include="Microsoft.NET.Test.Sdk" Version="17.11.0" />
-    <PackageReference Include="MSTest.TestAdapter" Version="3.3.1" />
-    <PackageReference Include="MSTest.TestFramework" Version="3.3.1" />
->>>>>>> 3651853e
     <PackageReference Include="coverlet.collector" Version="6.0.2">
       <PrivateAssets>all</PrivateAssets>
       <IncludeAssets>runtime; build; native; contentfiles; analyzers; buildtransitive</IncludeAssets>

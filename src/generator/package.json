--- conflicted
+++ resolved
@@ -29,12 +29,7 @@
     "@ts-common/commonmark-to-markdown": "^2.0.2",
     "@types/async": "^3.2.15",
     "@types/js-yaml": "^4.0.5",
-<<<<<<< HEAD
-    "@types/node": "^18.7.21",
-=======
-    "@types/lodash": "^4.14.186",
     "@types/node": "^18.8.3",
->>>>>>> 33588d1c
     "@types/yargs": "^17.0.13",
     "@typescript-eslint/eslint-plugin": "^5.39.0",
     "@typescript-eslint/parser": "^5.39.0",

{
  "name": "@autorest/bicep",
  "version": "0.0.0",
  "description": "The Azure Bicep extension for classic generators in AutoRest.",
  "scripts": {
    "generate": "ts-node cmd/generate",
    "start": "dotnet ./src/Bicep.TypeGen.Autorest/bin/net5.0/Bicep.TypeGen.Autorest.dll --server"
  },
  "repository": {
    "type": "git",
    "url": "https://github.com/Azure/bicep-types-az"
  },
  "readme": "https://github.com/Azure/bicep-types-az/readme.md",
  "keywords": [
    "autorest",
    "classic-generators",
    "bicep"
  ],
  "author": "Microsoft Corporation",
  "license": "MIT",
  "bugs": {
    "url": "https://github.com/Azure/autorest/issues"
  },
  "homepage": "https://github.com/Azure/bicep-types-az/blob/main/README.md",
  "devDependencies": {
<<<<<<< HEAD
    "@autorest/core": "^3.4.2",
    "@ts-common/commonmark-to-markdown": "^2.0.0",
    "@types/async": "^3.2.6",
    "@types/js-yaml": "^4.0.1",
    "@types/lodash": "^4.14.169",
    "@types/node": "^15.6.0",
    "@types/yargs": "^16.0.2",
=======
    "@autorest/core": "^3.4.3",
    "@types/async": "^3.2.6",
    "@types/lodash": "^4.14.170",
    "@types/node": "^15.6.0",
    "@types/yargs": "^17.0.0",
>>>>>>> ee309826
    "async": "^3.2.0",
    "autorest": "^3.2.1",
    "chalk": "^4.1.1",
    "js-yaml": "^4.1.0",
    "lodash": "^4.17.21",
    "strip-ansi": "^6.0.0",
    "ts-node": "^10.0.0",
    "typescript": "^4.2.4",
    "yargs": "^17.0.1"
  }
}<|MERGE_RESOLUTION|>--- conflicted
+++ resolved
@@ -23,21 +23,13 @@
   },
   "homepage": "https://github.com/Azure/bicep-types-az/blob/main/README.md",
   "devDependencies": {
-<<<<<<< HEAD
-    "@autorest/core": "^3.4.2",
+    "@autorest/core": "^3.4.3",
     "@ts-common/commonmark-to-markdown": "^2.0.0",
     "@types/async": "^3.2.6",
     "@types/js-yaml": "^4.0.1",
-    "@types/lodash": "^4.14.169",
-    "@types/node": "^15.6.0",
-    "@types/yargs": "^16.0.2",
-=======
-    "@autorest/core": "^3.4.3",
-    "@types/async": "^3.2.6",
     "@types/lodash": "^4.14.170",
     "@types/node": "^15.6.0",
     "@types/yargs": "^17.0.0",
->>>>>>> ee309826
     "async": "^3.2.0",
     "autorest": "^3.2.1",
     "chalk": "^4.1.1",

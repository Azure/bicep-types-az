{
  "name": "@autorest/bicep",
  "version": "0.0.0",
  "description": "The Azure Bicep extension for classic generators in AutoRest.",
  "scripts": {
    "generate": "ts-node cmd/generate",
    "start": "dotnet ./src/Bicep.TypeGen.Autorest/bin/net5.0/Bicep.TypeGen.Autorest.dll --server"
  },
  "repository": {
    "type": "git",
    "url": "https://github.com/Azure/bicep-types-az"
  },
  "readme": "https://github.com/Azure/bicep-types-az/readme.md",
  "keywords": [
    "autorest",
    "classic-generators",
    "bicep"
  ],
  "author": "Microsoft Corporation",
  "license": "MIT",
  "bugs": {
    "url": "https://github.com/Azure/autorest/issues"
  },
  "homepage": "https://github.com/Azure/bicep-types-az/blob/main/README.md",
  "devDependencies": {
    "@autorest/core": "^3.1.3",
    "@types/async": "^3.2.0",
<<<<<<< HEAD
    "@types/lodash": "^4.14.168",
    "@types/node": "^14.14.32",
=======
    "@types/node": "^14.14.33",
>>>>>>> 61fd756b
    "@types/yargs": "^16.0.0",
    "async": "^3.2.0",
    "autorest": "^3.1.2",
    "chalk": "^4.1.0",
    "lodash": "^4.17.21",
    "strip-ansi": "^6.0.0",
    "ts-node": "^9.0.0",
    "typescript": "^4.2.3",
    "yargs": "^16.2.0"
  }
}<|MERGE_RESOLUTION|>--- conflicted
+++ resolved
@@ -25,12 +25,8 @@
   "devDependencies": {
     "@autorest/core": "^3.1.3",
     "@types/async": "^3.2.0",
-<<<<<<< HEAD
     "@types/lodash": "^4.14.168",
-    "@types/node": "^14.14.32",
-=======
     "@types/node": "^14.14.33",
->>>>>>> 61fd756b
     "@types/yargs": "^16.0.0",
     "async": "^3.2.0",
     "autorest": "^3.1.2",

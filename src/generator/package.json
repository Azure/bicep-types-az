--- conflicted
+++ resolved
@@ -26,16 +26,10 @@
     "@autorest/core": "^3.4.2",
     "@ts-common/commonmark-to-markdown": "^2.0.0",
     "@types/async": "^3.2.6",
-<<<<<<< HEAD
     "@types/js-yaml": "^4.0.1",
-    "@types/lodash": "^4.14.168",
-    "@types/node": "^15.0.2",
-    "@types/yargs": "^16.0.1",
-=======
     "@types/lodash": "^4.14.169",
     "@types/node": "^15.3.1",
     "@types/yargs": "^16.0.2",
->>>>>>> 46ccc7a1
     "async": "^3.2.0",
     "autorest": "^3.2.0",
     "chalk": "^4.1.1",

// Copyright (c) Microsoft Corporation.
// Licensed under the MIT License.

import { ChoiceSchema, CodeModel, HttpMethod, HttpParameter, HttpRequest, HttpResponse, ImplementationLocation, ObjectSchema, Operation, Parameter, ParameterLocation, Request, Response, Schema, SchemaResponse, SealedChoiceSchema, Metadata, HttpWithBodyRequest, SerializationStyle } from "@autorest/codemodel";
import { Channel, Host } from "@autorest/extension-base";
import { keys, Dictionary, values, groupBy, uniqBy } from 'lodash';
import { success, failure, Result } from './utils';

export enum ScopeType {
  Unknown = 0,
  Tenant = 1 << 0,
  ManagementGroup = 1 << 1,
  Subscription = 1 << 2,
  ResourceGroup = 1 << 3,
  Extension = 1 << 4,
}

export interface ResourceDescriptor {
  scopeType: ScopeType;
  namespace: string;
  typeSegments: string[];
  apiVersion: string;
  constantName?: string;
}

export interface ProviderDefinition {
  namespace: string;
  apiVersion: string;
  resourcesByType: Dictionary<ResourceDefinition[]>;
  resourceActions: ResourceListActionDefinition[];
}

export interface ResourceDefinition {
  descriptor: ResourceDescriptor;
  putRequest: HttpRequest;
  putParameters: Parameter[];
  putSchema?: ObjectSchema;
  getSchema?: ObjectSchema;
}

export interface ResourceListActionDefinition {
  actionName: string;
  descriptor: ResourceDescriptor;
  postRequest: HttpRequest;
  requestSchema?: ObjectSchema;
  responseSchema?: ObjectSchema;
}

const parentScopePrefix = /^.*\/providers\//ig;
const managementGroupPrefix = /^\/providers\/Microsoft.Management\/managementGroups\/{\w+}\/$/i;
const tenantPrefix = /^\/$/i;
const subscriptionPrefix = /^\/subscriptions\/{\w+}\/$/i;
const resourceGroupPrefix = /^\/subscriptions\/{\w+}\/resourceGroups\/{\w+}\/$/i;
const resourceGroupMethod = /^\/subscriptions\/{\w+}\/resourceGroups\/{\w+}$/i;

function trimScope(scope: string) {
  return scope.replace(/\/*$/, '').replace(/^\/*/, '');
}

function isPathVariable(pathSegment: string) {
  return pathSegment.startsWith('{') && pathSegment.endsWith('}');
}

function trimParamBraces(pathSegment: string) {
  return pathSegment.substr(1, pathSegment.length - 2);
}

function normalizeListActionName(actionName: string) {
  if (actionName.toLowerCase().startsWith('list')) {
    // force lower-case on the 'list' prefix for consistency
    return `list${actionName.substr(4)}`;
  }

  return actionName;
}

export function getFullyQualifiedType(descriptor: ResourceDescriptor) {
  return [descriptor.namespace, ...descriptor.typeSegments].join('/');
}

function groupByType<T extends { descriptor: ResourceDescriptor }>(items: T[]) {
  return groupBy(items, x => getFullyQualifiedType(x.descriptor).toLowerCase());
}

export function isRootType(descriptor: ResourceDescriptor) {
  return descriptor.typeSegments.length === 1;
}

function getHttpRequests(requests: Request[] | undefined) {
  return requests?.map(x => x.protocol.http as HttpRequest).filter(x => !!x) ?? [];
}

function hasStatusCode(response: Response, statusCode: string) {
  const statusCodes = (response.protocol.http as HttpResponse)?.statusCodes;
  if (!statusCodes) {
    return;
  }

  return (statusCodes as string[]).includes(statusCode);
}

function getNormalizedMethodPath(path: string) {
  if (resourceGroupMethod.test(path)) {
    // resource groups are a special case - the swagger API is not defined as a provider API, but they are still deployable in a template as if it was.
    return "/subscriptions/{subscriptionId}/providers/Microsoft.Resources/resourceGroups/{resourceGroupName}";
  }

  return path;
}

export function getSerializedName(metadata: Metadata) { 
  return metadata.language.default.serializedName ?? metadata.language.default.name;
}

export function parseNameSchema<T>(request: HttpRequest, parameters: Parameter[], parseType: (schema: Schema) => T, createConstantName: (name: string) => T): Result<T, string> {
  const path = getNormalizedMethodPath(request.path);

  const finalProvidersMatch = path.match(parentScopePrefix)?.last;
  if (!finalProvidersMatch) {
    return failure(`Unable to locate "/providers/" segment`);
  }

  const routingScope = trimScope(path.substr(finalProvidersMatch.length));

  // get the resource name parameter, e.g. {fooName}
  var resNameParam = routingScope.substr(routingScope.lastIndexOf('/') + 1);

  if (isPathVariable(resNameParam)) {
    // strip the enclosing braces
    resNameParam = trimParamBraces(resNameParam);

    var param = parameters.filter(p => getSerializedName(p) === resNameParam)[0];
    if (!param) {
      return failure(`Unable to locate parameter with name '${resNameParam}'`);
    }

    return success(parseType(param.schema));
  }

  if (!/^[a-zA-Z0-9]*$/.test(resNameParam)) {
    return failure(`Unable to process non-alphanumeric name '${resNameParam}'`);
  }

  return success(createConstantName(resNameParam));
}

export function getProviderDefinitions(codeModel: CodeModel, host: Host): ProviderDefinition[] {
  function logWarning(message: string) {
    host.Message({
      Channel: Channel.Warning,
      Text: message,
    })
  }

  function getProviderDefinitions() {
    const apiVersions = codeModel.operationGroups
      .flatMap(group => group.operations
        .flatMap(op => (op.apiVersions ?? []).map(v => v.version)))
      .filter((x, i, a) => a.indexOf(x) === i);

    return apiVersions.flatMap(v => getProviderDefinitionsForApiVersion(v));
  }

  function getProviderDefinitionsForApiVersion(apiVersion: string) {
    const providerDefinitions: Dictionary<ProviderDefinition> = {};
    const operations = codeModel.operationGroups.flatMap(x => x.operations);

    const getOperationsByPath: Dictionary<Operation> = {};
    const putOperationsByPath: Dictionary<Operation> = {};
    const postListOperationsByPath: Dictionary<Operation> = {};

    function addProviderDefinition(namespace: string) {
      const lcNamespace = namespace.toLowerCase();
      if (!providerDefinitions[lcNamespace]) {
        providerDefinitions[lcNamespace] = {
          namespace,
          apiVersion,
          resourcesByType: {},
          resourceActions: [],
        };
      }
    }

    operations.forEach(operation => {
      const requests = getHttpRequests(operation.requests);
      const getRequest = requests.filter(r => r.method === HttpMethod.Get)[0];
      if (getRequest) {
        getOperationsByPath[getRequest.path.toLowerCase()] = operation;
      }
      const putRequest = requests.filter(r => r.method === HttpMethod.Put)[0];
      if (putRequest) {
        putOperationsByPath[putRequest.path.toLowerCase()] = operation;
      }
      const postListRequest = requests.filter(r => { 
        if (r.method !== HttpMethod.Post) {
          return false;
        }

        const parseResult = parseResourceScopes(r.path);
        if (!parseResult.success) {
          return false;
        }

        const { routingScope: actionRoutingScope } = parseResult.value;
        const actionName = actionRoutingScope.substr(actionRoutingScope.lastIndexOf('/') + 1);
        return actionName.toLowerCase().startsWith('list');
      })[0];
      if (postListRequest) {
        postListOperationsByPath[postListRequest.path.toLowerCase()] = operation;
      }
    });

    const resourcesByProvider: Dictionary<ResourceDefinition[]> = {};
    for (const lcPath in putOperationsByPath) {
      const putOperation = putOperationsByPath[lcPath];
      const getOperation = getOperationsByPath[lcPath];

      const putData = getPutSchema(putOperation);
      const getData = getGetSchema(getOperation) ?? putData;
      if (!putData) {
        continue;
      }

      const parseResult = parseResourceMethod(putData.request.path, putData.parameters, apiVersion);
      if (!parseResult.success) {
        logWarning(`Skipping path '${putData.request.path}': ${parseResult.error}`);
        continue;
      }

      for (const descriptor of parseResult.value) {
        addProviderDefinition(descriptor.namespace);

        const resource: ResourceDefinition = {
          descriptor,
          putRequest: putData.request,
          putParameters: putData.parameters,
          putSchema: putData.schema,
          getSchema: getData?.schema,
        };

        const lcNamespace = descriptor.namespace.toLowerCase();
        resourcesByProvider[lcNamespace] = [
          ...(resourcesByProvider[lcNamespace] || []),
          resource
        ];
      }
    }

    const actionsByProvider: Dictionary<ResourceListActionDefinition[]> = {};
    for (const lcPath in postListOperationsByPath) {
      const listOperation = postListOperationsByPath[lcPath];

      const listData = getPostSchema(listOperation);
      if (!listData) {
        continue;
      }

      const parseResult = parseResourceActionMethod(listData.request.path, listData.parameters, apiVersion);
      if (!parseResult.success) {
        logWarning(`Skipping resource POST action path '${listData.request.path}': ${parseResult.error}`);
        continue;
      }

      const { descriptors, actionName } = parseResult.value;

      for (const descriptor of descriptors) {
        addProviderDefinition(descriptor.namespace);

        const action: ResourceListActionDefinition = {
          actionName,
          descriptor,
          postRequest: listData.request,
          requestSchema: listData.requestSchema,
          responseSchema: listData.responseSchema,
        };

        const lcNamespace = descriptor.namespace.toLowerCase();
        actionsByProvider[lcNamespace] = [
          ...(actionsByProvider[lcNamespace] || []),
          action
        ];
      }
    }

    for (const namespace of keys(providerDefinitions)) {
      providerDefinitions[namespace].resourcesByType = collapseDefinitions(resourcesByProvider[namespace]);
      providerDefinitions[namespace].resourceActions = collapseActions(actionsByProvider[namespace]);
    }

    return values(providerDefinitions);
  }
  
  function getRequestSchema(operation: Operation | undefined, requests: Request[]) {
    if (!operation || requests.length === 0) {
      return;
    }

    for (const request of requests) {
      const parameters = combineParameters(operation, request);
      const bodyParameters = parameters.filter(p => (p.protocol.http as HttpParameter)?.in === ParameterLocation.Body);
      if (bodyParameters.length > 0) {
        return {
          request: (request.protocol.http as HttpRequest),
          parameters: combineParameters(operation, request),
          schema: bodyParameters[0].schema as ObjectSchema,
        };
      }
    }

    return {
      request: (requests[0].protocol.http as HttpRequest),
      parameters: combineParameters(operation, requests[0]),
    };
  }

  function getResponseSchema(operation?: Operation) {
    const responses = operation?.responses ?? [];
    const validResponses = [
      // order 200 responses before default
      ...responses.filter(r => hasStatusCode(r, "200")),
      ...responses.filter(r => hasStatusCode(r, "default")),
    ];

    if (!operation || validResponses.length === 0) {
      return;
    }

    for (const response of validResponses) {
      if (response.protocol.http instanceof HttpResponse && response instanceof SchemaResponse && response.schema instanceof ObjectSchema) {
        return {
          response: response.protocol.http,
          schema: response.schema,
        };
      }
    }

    return {
      response: (validResponses[0].protocol.http as HttpResponse),
    };
  }

  function combineParameters(operation: Operation, request: Request) {
    return [...(operation.parameters || []), ...(request.parameters || [])];
  }

  function getGetSchema(operation?: Operation) {
    return getResponseSchema(operation);
  }

  function getPutSchema(operation?: Operation) {
    const requests = operation?.requests ?? [];
    const validRequests = requests.filter(r => (r.protocol.http as HttpRequest)?.method === HttpMethod.Put);

    return getRequestSchema(operation, validRequests);
  }

<<<<<<< HEAD
  function getPostSchema(operation?: Operation) {
    const requests = operation?.requests ?? [];
    const validRequests = requests.filter(r => (r.protocol.http as HttpRequest)?.method === HttpMethod.Post);

    const response = getResponseSchema(operation);
    const request = getRequestSchema(operation, validRequests);

    if (!request || !response) {
      return;
=======
    for (const request of validRequests) {
      const parameters = combineParameters(operation, request);
      const bodyParameter = parameters.filter(p => (p.protocol.http as HttpParameter)?.in === ParameterLocation.Body)[0];

      if (request.protocol.http instanceof HttpRequest && bodyParameter instanceof Parameter && bodyParameter.schema instanceof ObjectSchema) {
        return {
          request: request.protocol.http,
          parameters,
          schema: bodyParameter.schema,
        };
      }
>>>>>>> e82d0d46
    }

    return {
      request: request.request,
      parameters: request.parameters,
      requestSchema: request.schema,
      responseSchema: response.schema,
    };
  }

  function parseResourceScopes(path: string): Result<{scopeType: ScopeType, routingScope: string}, string> {
    path = getNormalizedMethodPath(path);

    const finalProvidersMatch = path.match(parentScopePrefix)?.last;
    if (!finalProvidersMatch) {
      return failure(`Unable to locate "/providers/" segment`);
    }

    const parentScope = path.substr(0, finalProvidersMatch.length - "providers/".length);
    const routingScope = trimScope(path.substr(finalProvidersMatch.length));

    const scopeType = getScopeTypeFromParentScope(parentScope);

    return success({ scopeType, routingScope });
  }

  function parseResourceDescriptors(parameters: Parameter[], apiVersion: string, scopeType: ScopeType, routingScope: string): Result<ResourceDescriptor[], string> {
    const namespace = routingScope.substr(0, routingScope.indexOf('/'));
    if (isPathVariable(namespace)) {
      return failure(`Unable to process parameterized provider namespace "${namespace}"`);
    }

    const parseResult = parseResourceTypes(parameters, routingScope);
    if (!parseResult.success) {
      return parseResult;
    }

    const resNameParam = routingScope.substr(routingScope.lastIndexOf('/') + 1);
    const constantName = isPathVariable(resNameParam) ? undefined : resNameParam;

    const descriptors: ResourceDescriptor[] = parseResult.value.map(type => ({
      scopeType,
      namespace,
      typeSegments: type,
      apiVersion,
      constantName,
    }));

    return success(descriptors);
  }

  function parseResourceMethod(path: string, parameters: Parameter[], apiVersion: string) {
    const resourceScopeResult = parseResourceScopes(path);

    if (!resourceScopeResult.success) {
      return failure(resourceScopeResult.error);
    }

    const { scopeType, routingScope } = resourceScopeResult.value;

    return parseResourceDescriptors(parameters, apiVersion, scopeType, routingScope);
  }

  function parseResourceActionMethod(path: string, parameters: Parameter[], apiVersion: string) {
    const resourceScopeResult = parseResourceScopes(path);

    if (!resourceScopeResult.success) {
      return failure(resourceScopeResult.error);
    }

    const { routingScope: actionRoutingScope, scopeType } = resourceScopeResult.value;

    const routingScope = actionRoutingScope.substr(0, actionRoutingScope.lastIndexOf('/'));
    const actionName = actionRoutingScope.substr(actionRoutingScope.lastIndexOf('/') + 1);

    const resourceDescriptorsResult = parseResourceDescriptors(parameters, apiVersion, scopeType, routingScope);
    if (!resourceDescriptorsResult.success) {
      return failure(resourceDescriptorsResult.error);
    }

    return success({ 
      descriptors: resourceDescriptorsResult.value,
      actionName: actionName,
    });
  }

  function parseResourceTypes(parameters: Parameter[], routingScope: string): Result<string[][], string> {
    const typeSegments = routingScope.split('/').slice(1).filter((_, i) => i % 2 === 0);
    const nameSegments = routingScope.split('/').slice(1).filter((_, i) => i % 2 === 1);

    if (typeSegments.length === 0) {
      return failure(`Unable to find type segments`);
    }

    if (typeSegments.length !== nameSegments.length) {
      return failure(`Found mismatch between type segments (${typeSegments.length}) and name segments (${nameSegments.length})`);
    }

    let resourceTypes: string[][] = [[]];
    for (const typeSegment of typeSegments) {
      if (isPathVariable(typeSegment)) {
        const parameterName = trimParamBraces(typeSegment);
        const parameter = parameters.filter(p =>
          p.implementation === ImplementationLocation.Method &&
          getSerializedName(p) === parameterName)[0];

        if (!parameter) {
          return failure(`Found undefined parameter reference ${typeSegment}`);
        }

        const choiceSchema = parameter.schema;
        if (!(choiceSchema instanceof ChoiceSchema || choiceSchema instanceof SealedChoiceSchema)) {
          return failure(`Parameter reference ${typeSegment} is not defined as an enum`);
        }        

        if (choiceSchema.choices.length === 0) {
          return failure(`Parameter reference ${typeSegment} is defined as an enum, but doesn't have any specified values`);
        }

        resourceTypes = resourceTypes.flatMap(type => choiceSchema.choices.map(v => [...type, v.value.toString()]));
      } else {
        resourceTypes = resourceTypes.map(type => [...type, typeSegment]);
      }
    }

    return success(resourceTypes);
  }

  function getScopeTypeFromParentScope(parentScope: string) {
    if (tenantPrefix.test(parentScope)) {
      return ScopeType.Tenant;
    }

    if (managementGroupPrefix.test(parentScope)) {
      return ScopeType.ManagementGroup;
    }

    if (resourceGroupPrefix.test(parentScope)) {
      return ScopeType.ResourceGroup;
    }

    if (subscriptionPrefix.test(parentScope)) {
      return ScopeType.Subscription;
    }

    if (parentScopePrefix.test(parentScope)) {
      return ScopeType.Extension;
    }

    // ambiguous - without any further information, we have to assume 'all'
    return ScopeType.Unknown;
  }

  function mergeScopes(scopeA: ScopeType, scopeB: ScopeType) {
    // We have to assume any (unknown) scope if either scope is unknown
    // Bitwise OR will not handle this case correctly as 'unknown' is 0.
    if (scopeA == ScopeType.Unknown || scopeB == ScopeType.Unknown) {
      return ScopeType.Unknown;
    }

    return scopeA | scopeB;
  }

  function collapseDefinitionScopes(resources: ResourceDefinition[]) {
    const definitionsByName: Dictionary<ResourceDefinition> = {};
    for (const resource of resources) {
      const name = resource.descriptor.constantName ?? '';
      if (definitionsByName[name]) {
        const curDescriptor = definitionsByName[name].descriptor;
        const newDescriptor = resource.descriptor;

        definitionsByName[name] = {
          ...definitionsByName[name],
          descriptor: {
            ...curDescriptor,
            scopeType: mergeScopes(curDescriptor.scopeType, newDescriptor.scopeType),
          },
        };
      } else {
        definitionsByName[name] = resource;
      }
    }

    return Object.values(definitionsByName);
  }

  function collapseDefinitions(resources: ResourceDefinition[]) {
    const resourcesByType = groupByType(resources);
    const collapsedResources = Object.values(resourcesByType).flatMap(collapseDefinitionScopes);

    return groupByType(collapsedResources);
  }

  function collapseActions(actions: ResourceListActionDefinition[]) {
    const actionsByType = groupByType(actions);

    return Object.values(actionsByType).flatMap(actions => uniqBy(actions, x => x.actionName.toLowerCase()));
  }

  return getProviderDefinitions();
}<|MERGE_RESOLUTION|>--- conflicted
+++ resolved
@@ -297,12 +297,14 @@
 
     for (const request of requests) {
       const parameters = combineParameters(operation, request);
-      const bodyParameters = parameters.filter(p => (p.protocol.http as HttpParameter)?.in === ParameterLocation.Body);
-      if (bodyParameters.length > 0) {
+
+      const bodyParameter = parameters.filter(p => (p.protocol.http as HttpParameter)?.in === ParameterLocation.Body)[0];
+
+      if (request.protocol.http instanceof HttpRequest && bodyParameter instanceof Parameter && bodyParameter.schema instanceof ObjectSchema) {
         return {
-          request: (request.protocol.http as HttpRequest),
-          parameters: combineParameters(operation, request),
-          schema: bodyParameters[0].schema as ObjectSchema,
+          request: request.protocol.http,
+          parameters,
+          schema: bodyParameter.schema,
         };
       }
     }
@@ -354,7 +356,6 @@
     return getRequestSchema(operation, validRequests);
   }
 
-<<<<<<< HEAD
   function getPostSchema(operation?: Operation) {
     const requests = operation?.requests ?? [];
     const validRequests = requests.filter(r => (r.protocol.http as HttpRequest)?.method === HttpMethod.Post);
@@ -364,19 +365,6 @@
 
     if (!request || !response) {
       return;
-=======
-    for (const request of validRequests) {
-      const parameters = combineParameters(operation, request);
-      const bodyParameter = parameters.filter(p => (p.protocol.http as HttpParameter)?.in === ParameterLocation.Body)[0];
-
-      if (request.protocol.http instanceof HttpRequest && bodyParameter instanceof Parameter && bodyParameter.schema instanceof ObjectSchema) {
-        return {
-          request: request.protocol.http,
-          parameters,
-          schema: bodyParameter.schema,
-        };
-      }
->>>>>>> e82d0d46
     }
 
     return {
